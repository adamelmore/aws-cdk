import * as core from '@aws-cdk/core';
import * as cfn_parse from '@aws-cdk/core/lib/cfn-parse';
import { Construct } from 'constructs';
import * as cfn_type_to_l1_mapping from './cfn-type-to-l1-mapping';
import * as futils from './file-utils';

/**
 * Construction properties of {@link CfnInclude}.
 */
export interface CfnIncludeProps {
  /**
   * Path to the template file.
   *
   * Both JSON and YAML template formats are supported.
   */
  readonly templateFile: string;

  /**
   * Specifies the template files that define nested stacks that should be included.
   *
   * If your template specifies a stack that isn't included here, it won't be created as a NestedStack
   * resource, and it won't be accessible from {@link CfnInclude.getNestedStack}.
   *
   * If you include a stack here with an ID that isn't in the template,
   * or is in the template but is not a nested stack,
   * template creation will fail and an error will be thrown.
   */
  readonly nestedStacks?: { [stackName: string]: CfnIncludeProps };
}

/**
 * The type returned from {@link CfnInclude.getNestedStack}.
 * Contains both the NestedStack object and
 * CfnInclude representations of the child stack.
 */
export interface IncludedNestedStack {
  /**
   * The NestedStack object which respresents the scope of the template.
   */
  readonly stack: core.NestedStack;

  /**
   * The CfnInclude that respresents the template, which can
   * be used to access Resources and other template elements.
   */
  readonly includedTemplate: CfnInclude;
}

/**
 * Construct to import an existing CloudFormation template file into a CDK application.
 * All resources defined in the template file can be retrieved by calling the {@link getResource} method.
 * Any modifications made on the returned resource objects will be reflected in the resulting CDK template.
 */
export class CfnInclude extends core.CfnElement {
  private readonly conditions: { [conditionName: string]: core.CfnCondition } = {};
  private readonly conditionsScope: core.Construct;
  private readonly resources: { [logicalId: string]: core.CfnResource } = {};
  private readonly parameters: { [logicalId: string]: core.CfnParameter } = {};
  private readonly outputs: { [logicalId: string]: core.CfnOutput } = {};
  private readonly nestedStacks: { [logicalId: string]: IncludedNestedStack } = {};
  private readonly nestedStacksToInclude: { [name: string]: CfnIncludeProps };
  private readonly template: any;
  private readonly preserveLogicalIds: boolean;

  constructor(scope: Construct, id: string, props: CfnIncludeProps) {
    super(scope, id);

    // read the template into a JS object
    this.template = futils.readYamlSync(props.templateFile);

    // ToDo implement preserveLogicalIds=false
    this.preserveLogicalIds = true;

    // instantiate all parameters
    for (const logicalId of Object.keys(this.template.Parameters || {})) {
      this.createParameter(logicalId);
    }

    // instantiate the conditions
    this.conditionsScope = new core.Construct(this, '$Conditions');
    for (const conditionName of Object.keys(this.template.Conditions || {})) {
      this.getOrCreateCondition(conditionName);
    }

    this.nestedStacksToInclude = props.nestedStacks || {};

    // instantiate all resources as CDK L1 objects
    for (const logicalId of Object.keys(this.template.Resources || {})) {
      this.getOrCreateResource(logicalId);
    }

<<<<<<< HEAD
    const outputScope = new Construct(this, '$Ouputs');
=======
    // verify that all nestedStacks have been instantiated
    for (const nestedStackId of Object.keys(props.nestedStacks || {})) {
      if (!(nestedStackId in this.resources)) {
        throw new Error(`Nested Stack with logical ID '${nestedStackId}' was not found in the template`);
      }
    }

    const outputScope = new core.Construct(this, '$Ouputs');
>>>>>>> c03efe1c

    for (const logicalId of Object.keys(this.template.Outputs || {})) {
      this.createOutput(logicalId, outputScope);
    }
  }

  /**
   * Returns the low-level CfnResource from the template with the given logical ID.
   * Any modifications performed on that resource will be reflected in the resulting CDK template.
   *
   * The returned object will be of the proper underlying class;
   * you can always cast it to the correct type in your code:
   *
   *     // assume the template contains an AWS::S3::Bucket with logical ID 'Bucket'
   *     const cfnBucket = cfnTemplate.getResource('Bucket') as s3.CfnBucket;
   *     // cfnBucket is of type s3.CfnBucket
   *
   * If the template does not contain a resource with the given logical ID,
   * an exception will be thrown.
   *
   * @param logicalId the logical ID of the resource in the CloudFormation template file
   */
  public getResource(logicalId: string): core.CfnResource {
    const ret = this.resources[logicalId];
    if (!ret) {
      throw new Error(`Resource with logical ID '${logicalId}' was not found in the template`);
    }
    return ret;
  }

  /**
   * Returns the CfnCondition object from the 'Conditions'
   * section of the CloudFormation template with the given name.
   * Any modifications performed on that object will be reflected in the resulting CDK template.
   *
   * If a Condition with the given name is not present in the template,
   * throws an exception.
   *
   * @param conditionName the name of the Condition in the CloudFormation template file
   */
  public getCondition(conditionName: string): core.CfnCondition {
    const ret = this.conditions[conditionName];
    if (!ret) {
      throw new Error(`Condition with name '${conditionName}' was not found in the template`);
    }
    return ret;
  }

  /**
   * Returns the CfnParameter object from the 'Parameters'
   * section of the included template
   * Any modifications performed on that object will be reflected in the resulting CDK template.
   *
   * If a Parameter with the given name is not present in the template,
   * throws an exception.
   *
   * @param parameterName the name of the parameter to retrieve
   */
  public getParameter(parameterName: string): core.CfnParameter {
    const ret = this.parameters[parameterName];
    if (!ret) {
      throw new Error(`Parameter with name '${parameterName}' was not found in the template`);
    }
    return ret;
  }

  /**
   * Returns the CfnOutput object from the 'Outputs'
   * section of the included template
   * Any modifications performed on that object will be reflected in the resulting CDK template.
   *
   * If an Output with the given name is not present in the template,
   * throws an exception.
   *
   * @param logicalId the name of the output to retrieve
   */
  public getOutput(logicalId: string): core.CfnOutput {
    const ret = this.outputs[logicalId];
    if (!ret) {
      throw new Error(`Output with logical ID '${logicalId}' was not found in the template`);
    }
    return ret;
  }

  /**
   * Returns the NestedStack with name logicalId.
   * For a nested stack to be returned by this method, it must be specified in the {@link CfnIncludeProps.nestedStacks}
   * @param logicalId the ID of the stack to retrieve, as it appears in the template.
   */
  public getNestedStack(logicalId: string): IncludedNestedStack {
    if (!this.nestedStacks[logicalId]) {
      if (!this.template.Resources[logicalId]) {
        throw new Error(`Nested Stack with logical ID '${logicalId}' was not found in the template`);
      } else if (this.template.Resources[logicalId].Type !== 'AWS::CloudFormation::Stack') {
        throw new Error(`Resource with logical ID '${logicalId}' is not a CloudFormation Stack`);
      } else {
        throw new Error(`Nested Stack '${logicalId}' was not included in the nestedStacks property when including the parent template`);
      }
    }
    return this.nestedStacks[logicalId];
  }

  /** @internal */
  public _toCloudFormation(): object {
    const ret: { [section: string]: any } = {};

    for (const section of Object.keys(this.template)) {
      // render all sections of the template unchanged,
      // except Conditions, Resources, Parameters, and Outputs which will be taken care of by the created L1s
      if (section !== 'Conditions' && section !== 'Resources' && section !== 'Parameters' && section !== 'Outputs') {
        ret[section] = this.template[section];
      }
    }

    return ret;
  }

  private createParameter(logicalId: string): void {
    const expression = new cfn_parse.CfnParser({
      finder: {
        findResource() { throw new Error('Using GetAtt expressions in Parameter definitions is not allowed'); },
        findRefTarget() { throw new Error('Using Ref expressions in Parameter definitions is not allowed'); },
        findCondition() { throw new Error('Referring to Conditions in Parameter definitions is not allowed'); },
      },
    }).parseValue(this.template.Parameters[logicalId]);
    const cfnParameter = new core.CfnParameter(this, logicalId, {
      type: expression.Type,
      default: expression.Default,
      allowedPattern: expression.AllowedPattern,
      constraintDescription: expression.ConstraintDescription,
      description: expression.Description,
      maxLength: expression.MaxLength,
      maxValue: expression.MaxValue,
      minLength: expression.MinLength,
      minValue: expression.MinValue,
      noEcho: expression.NoEcho,
    });

    cfnParameter.overrideLogicalId(logicalId);
    this.parameters[logicalId] = cfnParameter;
  }

  private createOutput(logicalId: string, scope: Construct): void {
    const self = this;
    const outputAttributes = new cfn_parse.CfnParser({
      finder: {
        findResource(lId): core.CfnResource | undefined {
          return self.resources[lId];
        },
        findRefTarget(elementName: string): core.CfnElement | undefined {
          return self.resources[elementName] ?? self.parameters[elementName];
        },
        findCondition(): undefined {
          return undefined;
        },
      },
    }).parseValue(this.template.Outputs[logicalId]);
    const cfnOutput = new core.CfnOutput(scope, logicalId, {
      value: outputAttributes.Value,
      description: outputAttributes.Description,
      exportName: outputAttributes.Export ? outputAttributes.Export.Name : undefined,
      condition: (() => {
        if (!outputAttributes.Condition) {
          return undefined;
        } else if (this.conditions[outputAttributes.Condition]) {
          return self.getCondition(outputAttributes.Condition);
        }

        throw new Error(`Output with name '${logicalId}' refers to a Condition with name ` +
          `'${outputAttributes.Condition}' which was not found in this template`);
      })(),
    });

    cfnOutput.overrideLogicalId(logicalId);
    this.outputs[logicalId] = cfnOutput;
  }

  private getOrCreateCondition(conditionName: string): core.CfnCondition {
    if (conditionName in this.conditions) {
      return this.conditions[conditionName];
    }

    const self = this;
    const cfnParser = new cfn_parse.CfnParser({
      finder: {
        findResource() { throw new Error('Using GetAtt in Condition definitions is not allowed'); },
        findRefTarget(elementName: string): core.CfnElement | undefined {
          // only Parameters can be referenced in the 'Conditions' section
          return self.parameters[elementName];
        },
        findCondition(cName: string): core.CfnCondition | undefined {
          return cName in (self.template.Conditions || {})
            ? self.getOrCreateCondition(cName)
            : undefined;
        },
      },
      context: cfn_parse.CfnParsingContext.CONDITIONS,
    });
    const cfnCondition = new core.CfnCondition(this.conditionsScope, conditionName, {
      expression: cfnParser.parseValue(this.template.Conditions[conditionName]),
    });

    // ToDo handle renaming of the logical IDs of the conditions
    cfnCondition.overrideLogicalId(conditionName);
    this.conditions[conditionName] = cfnCondition;
    return cfnCondition;
  }

  private getOrCreateResource(logicalId: string): core.CfnResource {
    const ret = this.resources[logicalId];
    if (ret) {
      return ret;
    }

    const resourceAttributes: any = this.template.Resources[logicalId];
    const l1ClassFqn = cfn_type_to_l1_mapping.lookup(resourceAttributes.Type);
    if (!l1ClassFqn) {
      // currently, we only handle types we know the L1 for -
      // in the future, we might construct an instance of CfnResource instead
      throw new Error(`Unrecognized CloudFormation resource type: '${resourceAttributes.Type}'`);
    }
    // fail early for resource attributes we don't support yet
    const knownAttributes = [
      'Type', 'Properties', 'Condition', 'DependsOn', 'Metadata',
      'CreationPolicy', 'UpdatePolicy', 'DeletionPolicy', 'UpdateReplacePolicy',
    ];
    for (const attribute of Object.keys(resourceAttributes)) {
      if (!knownAttributes.includes(attribute)) {
        throw new Error(`The ${attribute} resource attribute is not supported by cloudformation-include yet. ` +
          'Either remove it from the template, or use the CdkInclude class from the core package instead.');
      }
    }

    const [moduleName, ...className] = l1ClassFqn.split('.');
    const module = require(moduleName);  // eslint-disable-line @typescript-eslint/no-require-imports
    const jsClassFromModule = module[className.join('.')];
    const self = this;
    const finder: core.ICfnFinder = {
      findCondition(conditionName: string): core.CfnCondition | undefined {
        return self.conditions[conditionName];
      },

      findResource(lId: string): core.CfnResource | undefined {
        if (!(lId in (self.template.Resources || {}))) {
          return undefined;
        }
        return self.getOrCreateResource(lId);
      },

      findRefTarget(elementName: string): core.CfnElement | undefined {
        if (elementName in self.parameters) {
          return self.parameters[elementName];
        }

        return this.findResource(elementName);
      },
    };
    const options: core.FromCloudFormationOptions = {
      finder,
    };

    const l1Instance = this.nestedStacksToInclude[logicalId]
      ? this.createNestedStack(logicalId, finder)
      : jsClassFromModule.fromCloudFormation(this, logicalId, resourceAttributes, options);

    if (this.preserveLogicalIds) {
      // override the logical ID to match the original template
      l1Instance.overrideLogicalId(logicalId);
    }

    this.resources[logicalId] = l1Instance;
    return l1Instance;
  }

  private createNestedStack(nestedStackId: string, finder: core.ICfnFinder): core.CfnResource {
    const templateResources = this.template.Resources || {};
    const nestedStackAttributes = templateResources[nestedStackId] || {};

    if (nestedStackAttributes.Type !== 'AWS::CloudFormation::Stack') {
      throw new Error(`Nested Stack with logical ID '${nestedStackId}' is not an AWS::CloudFormation::Stack resource`);
    }
    if (nestedStackAttributes.CreationPolicy) {
      throw new Error('CreationPolicy is not supported by the AWS::CloudFormation::Stack resource');
    }
    if (nestedStackAttributes.UpdatePolicy) {
      throw new Error('UpdatePolicy is not supported by the AWS::CloudFormation::Stack resource');
    }

    const cfnParser = new cfn_parse.CfnParser({
      finder,
    });
    const nestedStackProps = cfnParser.parseValue(nestedStackAttributes.Properties);
    const nestedStack = new core.NestedStack(this, nestedStackId, {
      parameters: nestedStackProps.Parameters,
      notificationArns: nestedStackProps.NotificationArns,
      timeout: nestedStackProps.Timeout,
    });

    // we know this is never undefined for nested stacks
    const nestedStackResource: core.CfnResource = nestedStack.nestedStackResource!;
    // handle resource attributes
    const cfnOptions = nestedStackResource.cfnOptions;
    cfnOptions.metadata = cfnParser.parseValue(nestedStackAttributes.Metadata);
    cfnOptions.deletionPolicy = cfnParser.parseDeletionPolicy(nestedStackAttributes.DeletionPolicy);
    cfnOptions.updateReplacePolicy = cfnParser.parseDeletionPolicy(nestedStackAttributes.UpdateReplacePolicy);
    // handle DependsOn
    nestedStackAttributes.DependsOn = nestedStackAttributes.DependsOn ?? [];
    const dependencies: string[] = Array.isArray(nestedStackAttributes.DependsOn) ?
      nestedStackAttributes.DependsOn : [nestedStackAttributes.DependsOn];
    for (const dep of dependencies) {
      const depResource = finder.findResource(dep);
      if (!depResource) {
        throw new Error(`nested stack '${nestedStackId}' depends on '${dep}' that doesn't exist`);
      }
      nestedStackResource.node.addDependency(depResource);
    }
    // handle Condition
    if (nestedStackAttributes.Condition) {
      const condition = finder.findCondition(nestedStackAttributes.Condition);
      if (!condition) {
        throw new Error(`nested stack '${nestedStackId}' uses Condition '${nestedStackAttributes.Condition}' that doesn't exist`);
      }
      cfnOptions.condition = condition;
    }

    const propStack = this.nestedStacksToInclude[nestedStackId];
    const template = new CfnInclude(nestedStack, nestedStackId, {
      templateFile: propStack.templateFile,
      nestedStacks: propStack.nestedStacks,
    });
    const includedStack: IncludedNestedStack = { stack: nestedStack, includedTemplate: template };
    this.nestedStacks[nestedStackId] = includedStack;

    return nestedStackResource;
  }
}<|MERGE_RESOLUTION|>--- conflicted
+++ resolved
@@ -53,7 +53,7 @@
  */
 export class CfnInclude extends core.CfnElement {
   private readonly conditions: { [conditionName: string]: core.CfnCondition } = {};
-  private readonly conditionsScope: core.Construct;
+  private readonly conditionsScope: Construct;
   private readonly resources: { [logicalId: string]: core.CfnResource } = {};
   private readonly parameters: { [logicalId: string]: core.CfnParameter } = {};
   private readonly outputs: { [logicalId: string]: core.CfnOutput } = {};
@@ -77,7 +77,7 @@
     }
 
     // instantiate the conditions
-    this.conditionsScope = new core.Construct(this, '$Conditions');
+    this.conditionsScope = new Construct(this, '$Conditions');
     for (const conditionName of Object.keys(this.template.Conditions || {})) {
       this.getOrCreateCondition(conditionName);
     }
@@ -89,9 +89,6 @@
       this.getOrCreateResource(logicalId);
     }
 
-<<<<<<< HEAD
-    const outputScope = new Construct(this, '$Ouputs');
-=======
     // verify that all nestedStacks have been instantiated
     for (const nestedStackId of Object.keys(props.nestedStacks || {})) {
       if (!(nestedStackId in this.resources)) {
@@ -99,8 +96,7 @@
       }
     }
 
-    const outputScope = new core.Construct(this, '$Ouputs');
->>>>>>> c03efe1c
+    const outputScope = new Construct(this, '$Ouputs');
 
     for (const logicalId of Object.keys(this.template.Outputs || {})) {
       this.createOutput(logicalId, outputScope);
